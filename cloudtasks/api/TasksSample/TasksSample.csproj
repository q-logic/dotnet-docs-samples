--- conflicted
+++ resolved
@@ -7,14 +7,8 @@
   <ItemGroup>
     <PackageReference Include="JUnitTestLogger" Version="0.6.0" />
     <PackageReference Include="Google.Api.Gax.Grpc" Version="2.10.0" />
-<<<<<<< HEAD
-    <PackageReference Include="Grpc.Core" Version="2.24.0" PrivateAssets="None" />
+    <PackageReference Include="Grpc.Core" Version="2.25.0" PrivateAssets="None" />
     <PackageReference Include="Google.Cloud.Tasks.V2" Version="1.1.0-beta02" />
-=======
-    <PackageReference Include="Grpc.Core" Version="2.25.0" PrivateAssets="None" />
-    <PackageReference Include="Google.Cloud.Tasks.V2" Version="1.0.0" />
-    <PackageReference Include="Google.Cloud.Tasks.V2Beta3" Version="1.0.0-beta07" />
->>>>>>> d766182a
     <PackageReference Include="Microsoft.NET.Test.Sdk" Version="15.9.0" />
     <PackageReference Include="xunit" Version="2.4.1" />
     <PackageReference Include="xunit.runner.visualstudio" Version="2.4.1" />

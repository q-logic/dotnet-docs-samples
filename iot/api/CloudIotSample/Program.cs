﻿/*
 * Copyright (c) 2018 Google Inc.
 *
 * Licensed under the Apache License, Version 2.0 (the "License"); you may not
 * use this file except in compliance with the License. You may obtain a copy of
 * the License at
 *
 * http://www.apache.org/licenses/LICENSE-2.0
 *
 * Unless required by applicable law or agreed to in writing, software
 * distributed under the License is distributed on an "AS IS" BASIS, WITHOUT
 * WARRANTIES OR CONDITIONS OF ANY KIND, either express or implied. See the
 * License for the specific language governing permissions and limitations under
 * the License.
 */

using Google.Apis.Auth.OAuth2;
using Google.Apis.Services;
using System;
using CommandLine;
using Google.Apis.CloudIot.v1;
using Google.Apis.CloudIot.v1.Data;
using System.Linq;
using System.IO;
using Newtonsoft.Json.Linq;
using Newtonsoft.Json;
using System.Collections.Generic;
using System.Text;
using NodaTime;
using uPLibrary.Networking.M2Mqtt;
using uPLibrary.Networking.M2Mqtt.Messages;
using uPLibrary.Networking.M2Mqtt.Exceptions;

namespace GoogleCloudSamples
{
    [Verb("createRegistry", HelpText = "Create a new Device registry.")]
    class CreateRegistryOptions
    {
        [Value(0, HelpText = "The project containing device registry.", Required = true)]
        public string projectId { get; set; }

        [Value(1, HelpText = "The region (e.g. us-central1) the registry is located in.", Required = true)]
        public string regionId { get; set; }

        [Value(2, HelpText = "The ID of the registry to create.", Required = true)]
        public string registryId { get; set; }

        [Value(3, HelpText = "The pubsub topic to associate to the registry.", Required = true)]
        public string pubsubTopic { get; set; }
    }

    [Verb("deleteRegistry", HelpText = "Delete a registry.")]
    class DeleteRegistryOptions
    {
        [Value(0, HelpText = "The project containing device registry.", Required = true)]
        public string projectId { get; set; }

        [Value(1, HelpText = "The region (e.g. us-central1) the registry is located in.", Required = true)]
        public string regionId { get; set; }

        [Value(2, HelpText = "The registry to delete.", Required = true)]
        public string registryId { get; set; }
    }

    [Verb("getRegistry", HelpText = "Retrieve a registry.")]
    class GetRegistryOptions
    {
        [Value(0, HelpText = "The project containing device registry.", Required = true)]
        public string projectId { get; set; }

        [Value(1, HelpText = "The region (e.g. us-central1) the registry is located in.", Required = true)]
        public string regionId { get; set; }

        [Value(2, HelpText = "The registry to retrieve.", Required = true)]
        public string registryId { get; set; }
    }

    [Verb("listRegistries", HelpText = "List the registry IDs.")]
    class ListRegistryOptions
    {
        [Value(0, HelpText = "The project containing device registry.", Required = true)]
        public string projectId { get; set; }

        [Value(1, HelpText = "The region (e.g. us-central1) the registry is located in.", Required = true)]
        public string regionId { get; set; }
    }

    class DeviceOptions
    {
        [Value(0, HelpText = "The project containing device registry.", Required = true)]
        public string projectId { get; set; }

        [Value(1, HelpText = "The region (e.g. us-central1) the registry is located in.", Required = true)]
        public string regionId { get; set; }

        [Value(2, HelpText = "The registry to use.", Required = true)]
        public string registryId { get; set; }
    }

    [Verb("createDeviceNoAuth", HelpText = "Create a device without associated credentials.")]
    class CreateDeviceOptions
    {
        [Value(0, HelpText = "The project containing device registry.", Required = true)]
        public string projectId { get; set; }

        [Value(1, HelpText = "The region (e.g. us-central1) the registry is located in.", Required = true)]
        public string regionId { get; set; }

        [Value(2, HelpText = "The registry to get from.", Required = true)]
        public string registryId { get; set; }

        [Value(3, HelpText = "The ID of the device to create.", Required = true)]
        public string deviceId { get; set; }
    }

    [Verb("createDeviceEs", HelpText = "Create device with ES encryption type.")]
    class CreateEsDeviceOptions
    {
        [Value(0, HelpText = "The project containing device registry.", Required = true)]
        public string projectId { get; set; }

        [Value(1, HelpText = "The region (e.g. us-central1) the registry is located in.", Required = true)]
        public string regionId { get; set; }

        [Value(2, HelpText = "The registry to create the device in.", Required = true)]
        public string registryId { get; set; }

        [Value(3, HelpText = "The ID of the device to create.", Required = true)]
        public string deviceId { get; set; }

        [Value(4, HelpText = "The path to the ES **public** key.")]
        public string certificiatePath { get; set; }
    }

    [Verb("createDeviceRsa", HelpText = "Create device with RSA encryption type.")]
    class CreateRsaDeviceOptions
    {
        [Value(0, HelpText = "The project containing device registry.", Required = true)]
        public string projectId { get; set; }

        [Value(1, HelpText = "The region (e.g. us-central1) the registry is located in.", Required = true)]
        public string regionId { get; set; }

        [Value(2, HelpText = "The registry to create the device in.", Required = true)]
        public string registryId { get; set; }

        [Value(3, HelpText = "The ID of the device to create.", Required = true)]
        public string deviceId { get; set; }

        [Value(4, HelpText = "The path to the RSA **public** key.")]
        public string certificiatePath { get; set; }
    }

    [Verb("deleteDevice", HelpText = "Delete a device from a registry.")]
    class DeleteDeviceOptions
    {
        [Value(0, HelpText = "The project containing device registry.", Required = true)]
        public string projectId { get; set; }

        [Value(1, HelpText = "The region (e.g. us-central1) the registry is located in.", Required = true)]
        public string regionId { get; set; }

        [Value(2, HelpText = "The registry to get from.", Required = true)]
        public string registryId { get; set; }

        [Value(3, HelpText = "The ID of the device to remove.", Required = true)]
        public string deviceId { get; set; }
    }

    [Verb("getDevice", HelpText = "Retrieve information for a specific device.")]
    class GetDeviceOptions
    {
        [Value(0, HelpText = "The project containing device registry.", Required = true)]
        public string projectId { get; set; }

        [Value(1, HelpText = "The region (e.g. us-central1) the registry is located in.", Required = true)]
        public string regionId { get; set; }

        [Value(2, HelpText = "The registry to get from.", Required = true)]
        public string registryId { get; set; }

        [Value(3, HelpText = "The ID of the device to retrive.", Required = true)]
        public string deviceId { get; set; }
    }

    [Verb("getDeviceConfigs", HelpText = "Retrieve configurations for a specific device.")]
    class GetDeviceConfigsOptions
    {
        [Value(0, HelpText = "The project containing device registry.", Required = true)]
        public string projectId { get; set; }

        [Value(1, HelpText = "The region (e.g. us-central1) the registry is located in.", Required = true)]
        public string regionId { get; set; }

        [Value(2, HelpText = "The registry to get configurations from.", Required = true)]
        public string registryId { get; set; }

        [Value(3, HelpText = "The ID of the device used to retrive the configurations.", Required = true)]
        public string deviceId { get; set; }
    }

    [Verb("getDeviceStates", HelpText = "Retrieve states for a specific device.")]
    class GetDeviceStatesOptions
    {
        [Value(0, HelpText = "The project containing device registry.", Required = true)]
        public string projectId { get; set; }

        [Value(1, HelpText = "The region (e.g. us-central1) the device is located in.", Required = true)]
        public string regionId { get; set; }

        [Value(2, HelpText = "The registry containing the device.", Required = true)]
        public string registryId { get; set; }

        [Value(3, HelpText = "The ID of the device used to retrive the states.", Required = true)]
        public string deviceId { get; set; }
    }

    [Verb("listDevices", HelpText = "List devices in the provided Cloud IoT Core Registry.")]
    class ListDevicesOptions : DeviceOptions { }

    [Verb("getIamPolicy", HelpText = "Get the IAM policy for a device registry.")]
    class GetIamPolicyOptions : DeviceOptions { }

    [Verb("patchDeviceEs", HelpText = "Patch device with ES encryption type.")]
    class PatchEsDeviceOptions
    {
        [Value(0, HelpText = "The project containing device registry.", Required = true)]
        public string projectId { get; set; }

        [Value(1, HelpText = "The region (e.g. us-central1) the registry is located in.", Required = true)]
        public string regionId { get; set; }

        [Value(2, HelpText = "The registry to patch the device in.", Required = true)]
        public string registryId { get; set; }

        [Value(3, HelpText = "The ID of the device to patch.", Required = true)]
        public string deviceId { get; set; }

        [Value(4, HelpText = "The path to the ES **public** key.")]
        public string certificiatePath { get; set; }
    }

    [Verb("patchDeviceRsa", HelpText = "Create device with RSA encryption type.")]
    class PatchRsaDeviceOptions
    {
        [Value(0, HelpText = "The project containing device registry.", Required = true)]
        public string projectId { get; set; }

        [Value(1, HelpText = "The region (e.g. us-central1) the registry is located in.", Required = true)]
        public string regionId { get; set; }

        [Value(2, HelpText = "The registry to patch the device in.", Required = true)]
        public string registryId { get; set; }

        [Value(3, HelpText = "The ID of the device to patch.", Required = true)]
        public string deviceId { get; set; }

        [Value(4, HelpText = "The path to the RSA **public** key.")]
        public string certificiatePath { get; set; }
    }

    [Verb("setDeviceConfig", HelpText = "Set the configuration data for a device.")]
    class SetDeviceConfigOptions
    {
        [Value(0, HelpText = "The project containing the registry.", Required = true)]
        public string projectId { get; set; }

        [Value(1, HelpText = "The region (e.g. us-central1) the registry is located in.", Required = true)]
        public string regionId { get; set; }

        [Value(2, HelpText = "The registry containing the device.", Required = true)]
        public string registryId { get; set; }

        [Value(3, HelpText = "The device ID.", Required = true)]
        public string deviceId { get; set; }

        [Value(4, HelpText = "The data representing the device configuration.", Required = true)]
        public string data { get; set; }
    }

    [Verb("setIamPolicy", HelpText = "Set the IAM policy for a device registry.")]
    class SetIamPolicyOptions
    {
        [Value(0, HelpText = "The project containing the device registry.", Required = true)]
        public string projectId { get; set; }

        [Value(1, HelpText = "The region (e.g. us-central1) the registry is located in.", Required = true)]
        public string regionId { get; set; }

        [Value(2, HelpText = "The registry to set the policy on.", Required = true)]
        public string registryId { get; set; }

        [Value(3, HelpText = "The role to add the member as.", Required = true)]
        public string role { get; set; }

        [Value(4, HelpText = "The member to set the policy to.", Required = true)]
        public string member { get; set; }
    }

    [Verb("sendCommand", HelpText = "Send a command to a device.")]
    class SendCommandOptions
    {
        [Value(0, HelpText = "The device ID.", Required = true)]
        public string deviceId { get; set; }

        [Value(1, HelpText = "The project containing the device registry.", Required = true)]
        public string projectId { get; set; }

        [Value(2, HelpText = "The region (e.g. us-central1) the registry is located in.", Required = true)]
        public string regionId { get; set; }

        [Value(3, HelpText = "The registry containing the device.", Required = true)]
        public string registryId { get; set; }

        [Value(4, HelpText = "The command sent to the device", Required = true)]
        public string command { get; set; }
    }

    [Verb("createGateway", HelpText = "Create a gateway to bind devices to.")]
    class CreateGatewayOptions
    {
        [Value(0, HelpText = "The project containing the device registry.", Required = true)]
        public string projectId { get; set; }

        [Value(1, HelpText = "The region (e.g. us-central1) the registry is located in.", Required = true)]
        public string regionId { get; set; }

        [Value(2, HelpText = "The registry containing the device.", Required = true)]
        public string registryId { get; set; }

        [Value(3, HelpText = "The gateway ID that will be created.", Required = true)]
        public string gatewayId { get; set; }

        [Value(4, HelpText = "Public key file used for registering devices and gateways.", Required = true)]
        public string publicKeyFile { get; set; }

        [Value(5, HelpText = "Algorithm.", Required = true)]
        public string algorithm { get; set; }
    }

    [Verb("listGateways", HelpText = "List gateways in a registry.")]
    class ListGatewaysOptions
    {
        [Value(0, HelpText = "The project containing the device registry.", Required = true)]
        public string projectId { get; set; }

        [Value(1, HelpText = "The region (e.g. us-central1) the registry is located in.", Required = true)]
        public string regionId { get; set; }

        [Value(2, HelpText = "The registry containing the device.", Required = true)]
        public string registryId { get; set; }
    }

    [Verb("listDevicesForGateway", HelpText = "List devices bound to a gateway.")]
    class ListDevicesForGatewayOptions
    {
        [Value(0, HelpText = "The project containing the device registry.", Required = true)]
        public string projectId { get; set; }

        [Value(1, HelpText = "The region (e.g. us-central1) the registry is located in.", Required = true)]
        public string regionId { get; set; }

        [Value(2, HelpText = "The registry containing the device.", Required = true)]
        public string registryId { get; set; }

        [Value(3, HelpText = "The gateway ID that contains the devices.", Required = true)]
        public string gatewayId { get; set; }
    }

    [Verb("bindDeviceToGateway", HelpText = "Binds a device to a gateway.")]
    class BindDeviceToGatewayOptions
    {
        [Value(0, HelpText = "The project containing the device registry.", Required = true)]
        public string projectId { get; set; }

        [Value(1, HelpText = "The region (e.g. us-central1) the registry is located in.", Required = true)]
        public string regionId { get; set; }

        [Value(2, HelpText = "The registry containing the device.", Required = true)]
        public string registryId { get; set; }

        [Value(3, HelpText = "The device ID that will be bound to the gateway.", Required = true)]
        public string deviceId { get; set; }

        [Value(4, HelpText = "The gateway ID.")]
        public string gatewayId { get; set; }
    }

    [Verb("unbindDeviceFromGateway", HelpText = "Unbinds a device to a gateway.")]
    class UnbindDeviceFromGatewayOptions
    {
        [Value(0, HelpText = "The project containing the device registry.", Required = true)]
        public string projectId { get; set; }

        [Value(1, HelpText = "The region (e.g. us-central1) the registry is located in.", Required = true)]
        public string regionId { get; set; }

        [Value(2, HelpText = "The registry containing the device.", Required = true)]
        public string registryId { get; set; }

        [Value(3, HelpText = "The device ID that will be unbound from the gateway.", Required = true)]
        public string deviceId { get; set; }

        [Value(4, HelpText = "The gateway ID.")]
        public string gatewayId { get; set; }
    }

    [Verb("clearRegistry", HelpText = "Be careful! Removes all devices and then deletes a device Registry!!")]
    class ClearRegistryOptions
    {
        [Value(0, HelpText = "The project containing the device registry.", Required = true)]
        public string projectId { get; set; }

        [Value(1, HelpText = "The region (e.g. us-central1) the registry is located in.", Required = true)]
        public string regionId { get; set; }

        [Value(2, HelpText = "The registry containing the device.", Required = true)]
        public string registryId { get; set; }
    }

    [Verb("unbindAllDevices", HelpText = "Unbinds all devices in a given registry. Mainly for clearing registries.")]
    class UnbindAllDevicesOptions
    {
        [Value(0, HelpText = "The project containing the device registry.", Required = true)]
        public string projectId { get; set; }

        [Value(1, HelpText = "The region (e.g. us-central1) the registry is located in.", Required = true)]
        public string regionId { get; set; }

        [Value(2, HelpText = "The registry containing the device.", Required = true)]
        public string registryId { get; set; }
    }

    [Verb("listenForConfigMessages", HelpText = "Listens for configuration messages on the gateway and bound devices.")]
    class ListenForConfigMessagesOptions
    {
        [Value(0, HelpText = "The project containing the device registry.", Required = true)]
        public string projectId { get; set; }

        [Value(1, HelpText = "The region (e.g. us-central1) the registry is located in.", Required = true)]
        public string regionId { get; set; }

        [Value(2, HelpText = "The registry containing the device.", Required = true)]
        public string registryId { get; set; }

        [Value(3, HelpText = "The gateway ID.")]
        public string gatewayId { get; set; }

        [Value(4, HelpText = "The device ID.", Required = true)]
        public string deviceId { get; set; }

        [Value(5, HelpText = "CA root from https://pki.google.com/roots.pem", Required = true, Default = "roots.pem")]
        public string ca_certs { get; set; }

        [Value(6, HelpText = "The private key file path.", Required = true)]
        public string privateKeyPath { get; set; }

        [Value(7, HelpText = "Which encryption algorithm to use to generate the JWT. (RS256 or ES256)", Required = true)]
        public string algorithm { get; set; }

        [Option(HelpText = "The number of messages wish to publish.", Default = 10)]
        public int numMsgs { get; set; }

        [Option(HelpText = "Expiration time (in minutes) for JWT tokens.", Default = 60)]
        public int jwtExpTime { get; set; }

        [Option(HelpText = "Duration(seconds) to listen for configuration messages.", Default = 60)]
        public int listenTime { get; set; }
    }

    [Verb("sendDataFromBoundDevice", HelpText = "Sends data from a gateway on behalf of a device that is bound to it.")]
    class SendDataFromBoundDeviceOptions
    {
        [Value(0, HelpText = "The project containing the device registry.", Required = true)]
        public string projectId { get; set; }

        [Value(1, HelpText = "The region (e.g. us-central1) the registry is located in.", Required = true)]
        public string regionId { get; set; }

        [Value(2, HelpText = "The registry containing the device.", Required = true)]
        public string registryId { get; set; }

        [Value(3, HelpText = "The device ID.", Required = true)]
        public string deviceId { get; set; }

        [Value(4, HelpText = "The gateway ID.", Required = true)]
        public string gatewayId { get; set; }

        [Value(5, HelpText = "The private key file path.", Required = true)]
        public string privateKeyPath { get; set; }

        [Value(6, HelpText = "Which encryption algorithm to use to generate the JWT. (RS256 or ES256)", Required = true)]
        public string algorithm { get; set; }

        [Value(7, HelpText = "CA root from https://pki.google.com/roots.pem", Required = true)]
        public string ca_certs { get; set; }

        [Value(8, HelpText = "Message type (events or state)", Required = true)]
        public string messageType { get; set; }

        [Value(9, HelpText = "The telemetry data sent on behalf of a device.", Required = true)]
        public string data { get; set; }

        [Option(HelpText = "Expiration time (in minutes) for JWT tokens.", Default = 60)]
        public int jwtExpTime { get; set; }
    }


    public class CloudIotSample
    {
        private static readonly string s_projectId = Environment.GetEnvironmentVariable("GOOGLE_PROJECT_ID");

        /// <summary>
        /// Creates an authorized Cloud IoT Core Service client using Application
        /// Default Credentials.
        /// </summary>
        /// <returns>an authorized Cloud IoT Core Service client.</returns>
        // [START iot_create_auth_client]
        public static CloudIotService CreateAuthorizedClient()
        {
            GoogleCredential credential =
                GoogleCredential.GetApplicationDefaultAsync().Result;
            // Inject the Cloud IoT Core Service scope
            if (credential.IsCreateScopedRequired)
            {
                credential = credential.CreateScoped(new[]
                {
                    CloudIotService.Scope.CloudPlatform // Used for IoT + PubSub + IAM
                    //CloudIotService.Scope.Cloudiot // Can be used if not accessing Pub/Sub
                });
            }
            return new CloudIotService(new BaseClientService.Initializer
            {
                HttpClientInitializer = credential,
                GZipEnabled = false
            });
        }
        // [END iot_create_auth_client]

        // [START iot_create_registry]
        public static object CreateRegistry(string projectId, string cloudRegion, string registryId, string pubsubTopic)
        {
            var cloudIot = CreateAuthorizedClient();
            // The resource name of the location associated with the key rings.
            var parent = $"projects/{projectId}/locations/{cloudRegion}";

            Console.WriteLine(parent);

            try
            {
                Console.WriteLine($"Creating {registryId}");


                DeviceRegistry body = new DeviceRegistry()
                {
                    Id = registryId,
                };
                body.EventNotificationConfigs = new List<EventNotificationConfig>();
                var toAdd = new EventNotificationConfig()
                {
                    PubsubTopicName = pubsubTopic.StartsWith("projects/") ?
                        pubsubTopic : $"projects/{projectId}/topics/{pubsubTopic}",
                };
                body.EventNotificationConfigs.Add(toAdd);
                var registry = cloudIot.Projects.Locations.Registries.Create(body, parent).Execute();
                Console.WriteLine("Registry: ");
                Console.WriteLine($"{registry.Id}");
                Console.WriteLine($"\tName: {registry.Name}");
                Console.WriteLine($"\tHTTP Enabled: {registry.HttpConfig.HttpEnabledState}");
                Console.WriteLine($"\tMQTT Enabled: {registry.MqttConfig.MqttEnabledState}");
            }
            catch (Google.GoogleApiException e)
            {
                Console.WriteLine(e.Message);
                if (e.Error != null) return e.Error.Code;
                return -1;
            }
            return 0;
        }
        // [END iot_create_registry]

        // [START iot_delete_registry]
        public static object DeleteRegistry(string projectId, string cloudRegion, string registryId)
        {
            var cloudIot = CreateAuthorizedClient();
            // The resource name of the location associated with the key rings.
            var name = $"projects/{projectId}/locations/{cloudRegion}/registries/{registryId}";

            try
            {
                var registry = cloudIot.Projects.Locations.Registries.Delete(name).Execute();
            }
            catch (Google.GoogleApiException e)
            {
                Console.WriteLine(e.Message);
                if (e.Error != null) return e.Error.Code;
                return -1;
            }
            return 0;
        }
        // [END iot_delete_registry]

        // [START iot_get_registry]
        public static object GetRegistry(string projectId, string cloudRegion, string registryId)
        {
            var cloudIot = CreateAuthorizedClient();
            // The resource name of the location associated with the key rings.
            var name = $"projects/{projectId}/locations/{cloudRegion}/registries/{registryId}";

            try
            {
                var registry = cloudIot.Projects.Locations.Registries.Get(name).Execute();
                Console.WriteLine($"Registry: {registry.Id}");
                Console.WriteLine("Notification Configurations:");
                registry.EventNotificationConfigs.ToList().ForEach(config =>
                {
                    Console.WriteLine($"\tPubSub: {config.PubsubTopicName}");
                });
                Console.WriteLine($"HTTP Enabled: {registry.HttpConfig.HttpEnabledState}");
                Console.WriteLine($"MQTT Enabled: {registry.MqttConfig.MqttEnabledState}");
            }
            catch (Google.GoogleApiException e)
            {
                Console.WriteLine(e.Message);
                if (e.Error != null) return e.Error.Code;
                return -1;
            }
            return 0;
        }
        // [END iot_get_registry]

        // [START iot_list_registries]
        public static object ListRegistries(string projectId, string cloudRegion)
        {
            var cloudIot = CreateAuthorizedClient();
            // The resource name of the location associated with the key rings.
            var parent = $"projects/{projectId}/locations/{cloudRegion}";
            Console.WriteLine("Registries:");
            try
            {
                var result = cloudIot.Projects.Locations.Registries.List(parent).Execute();

                result.DeviceRegistries.ToList().ForEach(registry =>
                {
                    Console.WriteLine($"\t{registry.Id}");
                });
            }
            catch (Google.GoogleApiException e)
            {
                Console.WriteLine(e.Message);
                if (e.Error != null) return e.Error.Code;
                return -1;
            }
            return 0;
        }
        // [END iot_list_registries]

        // [START iot_create_unauth_device]
        public static object CreateUnauthDevice(string projectId, string cloudRegion, string registryId, string deviceId)
        {
            var cloudIot = CreateAuthorizedClient();
            // The resource name of the location associated with the key rings.
            var parent = $"projects/{projectId}/locations/{cloudRegion}/registries/{registryId}";

            try
            {
                Device body = new Device()
                {
                    Id = deviceId
                };
                var device = cloudIot.Projects.Locations.Registries.Devices.Create(body, parent).Execute();
                Console.WriteLine("Device created: ");
                Console.WriteLine($"{device.Id}");
                Console.WriteLine($"\tBlocked: {device.Blocked == true}");
                Console.WriteLine($"\tConfig version: {device.Config.Version}");
                Console.WriteLine($"\tName: {device.Name}");
                Console.WriteLine($"\tState:{device.State}");
            }
            catch (Google.GoogleApiException e)
            {
                Console.WriteLine(e.Message);
                if (e.Error != null) return e.Error.Code;
                return -1;
            }
            return 0;
        }
        // [END iot_create_unauth_device]

        // [START iot_create_es_device]
        public static object CreateEsDevice(string projectId, string cloudRegion, string registryId, string deviceId, string keyPath)
        {
            var cloudIot = CreateAuthorizedClient();
            var parent = $"projects/{projectId}/locations/{cloudRegion}/registries/{registryId}";

            try
            {
                String keyText = File.ReadAllText(keyPath);
                Device body = new Device()
                {
                    Id = deviceId
                };
                body.Credentials = new List<DeviceCredential>();
                body.Credentials.Add(new DeviceCredential()
                {
                    PublicKey = new PublicKeyCredential()
                    {
                        Key = keyText,
                        Format = "ES256_PEM"
                    },
                });

                var device = cloudIot.Projects.Locations.Registries.Devices.Create(body, parent).Execute();
                Console.WriteLine("Device created: ");
                Console.WriteLine($"{device.Id}");
                Console.WriteLine($"\tBlocked: {device.Blocked == true}");
                Console.WriteLine($"\tConfig version: {device.Config.Version}");
                Console.WriteLine($"\tName: {device.Name}");
                Console.WriteLine($"\tState:{device.State}");
            }
            catch (Google.GoogleApiException e)
            {
                Console.WriteLine(e.Message);
                if (e.Error != null) return e.Error.Code;
                return -1;
            }
            return 0;
        }
        // [END iot_create_es_device]

        // [START iot_create_rsa_device]
        public static object CreateRsaDevice(string projectId, string cloudRegion, string registryId, string deviceId, string keyPath)
        {
            var cloudIot = CreateAuthorizedClient();
            var parent = $"projects/{projectId}/locations/{cloudRegion}/registries/{registryId}";

            try
            {
                String keyText = File.ReadAllText(keyPath);
                Device body = new Device()
                {
                    Id = deviceId
                };
                body.Credentials = new List<DeviceCredential>();
                body.Credentials.Add(new DeviceCredential()
                {
                    PublicKey = new PublicKeyCredential()
                    {
                        Key = keyText,
                        Format = "RSA_X509_PEM"
                    },
                });

                var device = cloudIot.Projects.Locations.Registries.Devices.Create(body, parent).Execute();
                Console.WriteLine("Device created: ");
                Console.WriteLine($"{device.Id}");
                Console.WriteLine($"\tBlocked: {device.Blocked == true}");
                Console.WriteLine($"\tConfig version: {device.Config.Version}");
                Console.WriteLine($"\tName: {device.Name}");
                Console.WriteLine($"\tState:{device.State}");
            }
            catch (Google.GoogleApiException e)
            {
                Console.WriteLine(e.Message);
                if (e.Error != null) return e.Error.Code;
                return -1;
            }
            return 0;
        }
        // [END iot_create_rsa_device]

        // [START iot_delete_device]
        public static object DeleteDevice(string projectId, string cloudRegion, string registryId, string deviceId)
        {
            var cloudIot = CreateAuthorizedClient();
            // The resource name of the location associated with the key rings.
            var name = $"projects/{projectId}/locations/{cloudRegion}/registries/{registryId}/devices/{deviceId}";

            try
            {
                var res = cloudIot.Projects.Locations.Registries.Devices.Delete(name).Execute();
                Console.WriteLine($"Removed device: {deviceId}");
            }
            catch (Google.GoogleApiException e)
            {
                Console.WriteLine(e.Message);
                if (e.Error != null) return e.Error.Code;
                return -1;
            }
            return 0;
        }
        // [END iot_delete_device]

        // [START iot_get_device]
        public static object GetDevice(string projectId, string cloudRegion, string registryId, string deviceId)
        {
            var cloudIot = CreateAuthorizedClient();
            // The resource name of the location associated with the key rings.
            var name = $"projects/{projectId}/locations/{cloudRegion}/registries/{registryId}/devices/{deviceId}";

            try
            {
                var device = cloudIot.Projects.Locations.Registries.Devices.Get(name).Execute();
                Console.WriteLine("Device: ");
                Console.WriteLine($"{device.Id}");
                Console.WriteLine($"\tBlocked: {device.Blocked == true}");
                Console.WriteLine($"\tConfig version: {device.Config.Version}");
                Console.WriteLine($"\tFirst Credential Expiry: {device.Credentials.First().ExpirationTime}");
                Console.WriteLine($"\tLast State Time:{device.LastStateTime}");
                Console.WriteLine($"\tName: {device.Name}");
                Console.WriteLine($"\tState:{device.State}");
            }
            catch (Google.GoogleApiException e)
            {
                Console.WriteLine(e.Message);
                if (e.Error != null) return e.Error.Code;
                return -1;
            }
            return 0;
        }
        // [END iot_get_device]

        // [START iot_get_device_configs]
        public static object GetDeviceConfigurations(string projectId, string cloudRegion, string registryId, string deviceId)
        {
            var cloudIot = CreateAuthorizedClient();
            // The resource name of the location associated with the key rings.
            var name = $"projects/{projectId}/locations/{cloudRegion}/registries/{registryId}/devices/{deviceId}";

            try
            {
                Console.WriteLine("Configurations: ");
                var res = cloudIot.Projects.Locations.Registries.Devices.ConfigVersions.List(name).Execute();
                res.DeviceConfigs.ToList().ForEach(config =>
                {
                    Console.WriteLine($"Version: {config.Version}");
                    Console.WriteLine($"\tUpdated: {config.CloudUpdateTime}");
                    Console.WriteLine($"\tDevice Ack: {config.DeviceAckTime}");
                    Console.WriteLine($"\tData: {config.BinaryData}");
                });
            }
            catch (Google.GoogleApiException e)
            {
                Console.WriteLine(e.Message);
                if (e.Error != null) return e.Error.Code;
                return -1;
            }
            return 0;
        }
        // [END iot_get_device_configs]

        // [START iot_get_device_state]
        public static object GetDeviceStates(string projectId, string cloudRegion, string registryId, string deviceId)
        {
            var cloudIot = CreateAuthorizedClient();

            // The resource name of the location associated with the key rings.
            var name = $"projects/{projectId}/locations/{cloudRegion}/registries/{registryId}/devices/{deviceId}";

            try
            {
                Console.WriteLine("States: ");
                var res = cloudIot.Projects.Locations.Registries.Devices.States.List(name).Execute();
                res.DeviceStates.ToList().ForEach(state =>
                {
                    Console.WriteLine($"\t{state.UpdateTime}: {state.BinaryData}");
                });
            }
            catch (Google.GoogleApiException e)
            {
                Console.WriteLine(e.Message);
                if (e.Error != null) return e.Error.Code;
                return -1;
            }
            return 0;
        }
        // [END iot_get_device_state]

        // [START iot_list_devices]
        public static object ListDevices(string projectId, string cloudRegion, string registryId)
        {
            var cloudIot = CreateAuthorizedClient();
            // The resource name of the location associated with the key rings.
            var parent = $"projects/{projectId}/locations/{cloudRegion}/registries/{registryId}";
            try
            {
                var result = cloudIot.Projects.Locations.Registries.Devices.List(parent).Execute();
                Console.WriteLine("Devices: ");
                result.Devices.ToList().ForEach(response =>
                {
                    Console.WriteLine($"{response.Id}");
                    Console.WriteLine($"\t{response.Config}");
                    Console.WriteLine($"\t{response.Name}");
                });
            }
            catch (Google.GoogleApiException e)
            {
                Console.WriteLine(e.Message);
                return e.Error.Code;
            }
            return 0;
        }
        // [END iot_list_devices]

        // [START iot_get_iam_policy]
        public static object GetIamPolicy(string projectId, string cloudRegion, string registryId)
        {
            var cloudIot = CreateAuthorizedClient();
            // The resource name of the location associated with the key rings.
            var parent = $"projects/{projectId}/locations/{cloudRegion}/registries/{registryId}";
            try
            {
                var req = new GetIamPolicyRequest();
                var result = cloudIot.Projects.Locations.Registries.GetIamPolicy(req, parent).Execute();
                Console.WriteLine("Bindings: ");
                if (result.Bindings != null)
                {
                    result.Bindings.ToList().ForEach(binding =>
                    {
                        Console.WriteLine($"Role: {binding.Role}");
                        binding.Members.ToList().ForEach(member =>
                        {
                            Console.WriteLine($"\tMember: {member}");
                        });
                    });
                }
                else
                {
                    Console.WriteLine($"\tNo IAM bindings for {registryId}.");
                }
            }
            catch (Google.GoogleApiException e)
            {
                Console.WriteLine(e.Message);
                return e.Error.Code;
            }
            return 0;
        }
        // [END iot_get_iam_policy]

        // [START iot_patch_es]
        public static object PatchEsDevice(string projectId, string cloudRegion, string registryId, string deviceId, string keyPath)
        {
            var cloudIot = CreateAuthorizedClient();
            var name = $"projects/{projectId}/locations/{cloudRegion}/registries/{registryId}/devices/{deviceId}";

            try
            {
                String keyText = File.ReadAllText(keyPath);
                Device body = new Device();
                body.Credentials = new List<DeviceCredential>();
                body.Credentials.Add(new DeviceCredential()
                {
                    PublicKey = new PublicKeyCredential()
                    {
                        Key = keyText,
                        Format = "ES256_PEM"
                    },
                });

                var req = cloudIot.Projects.Locations.Registries.Devices.Patch(body, name);
                req.UpdateMask = "credentials";
                var device = req.Execute();
                Console.WriteLine("Device patched: ");
                Console.WriteLine($"{device.Id}");
                Console.WriteLine($"\tBlocked: {device.Blocked == true}");
                Console.WriteLine($"\tConfig version: {device.Config.Version}");
                Console.WriteLine($"\tName: {device.Name}");
                Console.WriteLine($"\tState:{device.State}");
            }
            catch (Google.GoogleApiException e)
            {
                Console.WriteLine(e.Message);
                if (e.Error != null) return e.Error.Code;
                return -1;
            }
            return 0;
        }
        // [END iot_patch_es]

        // [START iot_patch_rsa]
        public static object PatchRsaDevice(string projectId, string cloudRegion, string registryId, string deviceId, string keyPath)
        {
            var cloudIot = CreateAuthorizedClient();
            var name = $"projects/{projectId}/locations/{cloudRegion}/registries/{registryId}/devices/{deviceId}";

            try
            {
                String keyText = File.ReadAllText(keyPath);
                Device body = new Device();
                body.Credentials = new List<DeviceCredential>();
                body.Credentials.Add(new DeviceCredential()
                {
                    PublicKey = new PublicKeyCredential()
                    {
                        Key = keyText,
                        Format = "RSA_X509_PEM"
                    },
                });

                var req = cloudIot.Projects.Locations.Registries.Devices.Patch(body, name);
                req.UpdateMask = "credentials";
                var device = req.Execute();
                Console.WriteLine("Device patched: ");
                Console.WriteLine($"{device.Id}");
                Console.WriteLine($"\tBlocked: {device.Blocked == true}");
                Console.WriteLine($"\tConfig version: {device.Config.Version}");
                Console.WriteLine($"\tName: {device.Name}");
                Console.WriteLine($"\tState:{device.State}");
            }
            catch (Google.GoogleApiException e)
            {
                Console.WriteLine(e.Message);
                if (e.Error != null) return e.Error.Code;
                return -1;
            }
            return 0;
        }
        // [END iot_patch_rsa]

        // [START iot_set_device_config]
        public static object SetDeviceConfig(string projectId, string cloudRegion, string registryId, string deviceId, string data)
        {
            var cloudIot = CreateAuthorizedClient();
            // The resource name of the location associated with the key rings.
            var name = $"projects/{projectId}/locations/{cloudRegion}/registries/{registryId}/devices/{deviceId}";

            try
            {
                ModifyCloudToDeviceConfigRequest req = new ModifyCloudToDeviceConfigRequest()
                {
                    BinaryData = Convert.ToBase64String(Encoding.Unicode.GetBytes(data))
                };

                var res = cloudIot.Projects.Locations.Registries.Devices.ModifyCloudToDeviceConfig(req, name).Execute();

                Console.WriteLine($"Configuration updated to: {res.Version}");
            }
            catch (Google.GoogleApiException e)
            {
                Console.WriteLine(e.Message);
                if (e.Error != null) return e.Error.Code;
                return -1;
            }
            return 0;
        }
        // [END iot_set_device_config]

        // [START iot_set_iam_policy]
        public static object SetIamPolicy(string projectId, string cloudRegion, string registryId,
                                         string role, string member)
        {
            var cloudIot = CreateAuthorizedClient();
            // The resource name of the location associated with the key rings.
            var parent = $"projects/{projectId}/locations/{cloudRegion}/registries/{registryId}";
            try
            {
                var req = new SetIamPolicyRequest();
                Policy pol = new Policy();
                pol.Bindings = new List<Binding>();
                Binding bind = new Binding()
                {
                    Role = role,
                    Members = new List<string>()
                };
                bind.Members.Add(member);
                pol.Bindings.Add(bind);


                req.Policy = pol;
                var result = cloudIot.Projects.Locations.Registries.SetIamPolicy(req, parent).Execute();
            }
            catch (Google.GoogleApiException e)
            {
                Console.WriteLine(e.Message);
                return e.Error.Code;
            }
            return 0;
        }
        //[END iot_set_iam_policy]

        //[START iot_send_command]  
        public static object SendCommand(string deviceId, string projectId,
            string cloudRegion, string registryName, string data)
        {
            var cloudIot = CreateAuthorizedClient();

            var devicePath = String.Format("projects/{0}/locations/{1}/registries/{2}/devices/{3}",
                projectId, cloudRegion, registryName, deviceId);
            // Data sent through the wire has to be base64 encoded.
            SendCommandToDeviceRequest req = new SendCommandToDeviceRequest()
            {
                BinaryData = Convert.ToBase64String(Encoding.UTF8.GetBytes(data))
            };

            Console.WriteLine("Sending command to {0}\n", devicePath);

            var res =
                cloudIot.Projects.Locations.Registries.Devices.SendCommandToDevice(req, devicePath).Execute();

            Console.WriteLine("Command response: " + res.ToString());
            return 0;
        }
        //[END iot_send_command]

        //[START iot_create_gateway]
        public static object CreateGateway(string projectId, string cloudRegion,
            string registryName, string gatewayId, string publicKeyFilePath,
            string algorithm)
        {
            var cloudIot = CreateAuthorizedClient();
            var registryPath = $"projects/{projectId}/locations/{cloudRegion}"
                + $"/registries/{registryName}";
            Console.WriteLine("Creating gateway with id: {0}", gatewayId);

            Device body = new Device()
            {
                Id = gatewayId,
                GatewayConfig = new GatewayConfig()
                {
                    GatewayType = "GATEWAY",
                    GatewayAuthMethod = "ASSOCIATION_ONLY"
                },
                Credentials =
                new List<DeviceCredential>()
                {
                    new DeviceCredential()
                    {
                        PublicKey = new PublicKeyCredential()
                        {
                            Key = File.ReadAllText(publicKeyFilePath),
                            Format = (algorithm == "ES256" ?
                                "ES256_PEM" : "RSA_X509_PEM")
                        },
                    }
                }
            };

            Device createdDevice = cloudIot.Projects.Locations.Registries
                .Devices.Create(body, registryPath).Execute();
            Console.WriteLine("Created gateway: {0}", createdDevice.ToString());
            return 0;
        }
        //[END iot_create_gateway]

        //[START iot_create_device]
        public static object CreateDevice(string projectId, string cloudRegion, string registryName, string deviceId)
        {
            var cloudIot = CreateAuthorizedClient();
            var registryPath = $"projects/{projectId}/locations/{cloudRegion}/registries/{registryName}";

            var req = cloudIot
                .Projects
                .Locations
                .Registries
                .Devices
                .List(registryPath);
            req.FieldMask = "config,gatewayConfig";
            var devices = req.Execute().Devices;
            if (devices != null)
            {
                Console.WriteLine("Found {0} devices", devices.Count);
                devices.ToList().ForEach(singleDevice =>
                {
                    if ((singleDevice.Id != null && singleDevice.Id.Equals(deviceId))
                    || (singleDevice.Name != null && singleDevice.Name.Equals(deviceId)))
                    {
                        Console.WriteLine("Device exists, skipping. ");
                        return;
                    }
                }
                );
            }
            Console.WriteLine("Creating device with id: {0}", deviceId);

            GatewayConfig gwConfig = new GatewayConfig()
            {
                GatewayType = "NON_GATEWAY",
                GatewayAuthMethod = "ASSOCIATION_ONLY"
            };

            Device device = new Device()
            {
                Id = deviceId,
                GatewayConfig = gwConfig
            };

            Device createdDevice =
                cloudIot
                    .Projects
                    .Locations
                    .Registries
                    .Devices
                    .Create(device, registryPath)
                    .Execute();

            Console.WriteLine("Created device: {0}", createdDevice.ToString());
            return 0;
        }
        //[END iot_create_device]

        //[START iot_list_gateways]
        public static object ListGateways(string projectId, string cloudRegion, string registryName)
        {
            var cloudIot = CreateAuthorizedClient();
            var registryPath = $"projects/{projectId}/locations/{cloudRegion}/registries/{registryName}";

            var req = cloudIot
                .Projects
                .Locations
                .Registries
                .Devices
                .List(registryPath);
            req.FieldMask = "config,gatewayConfig";

            var devices = req.Execute().Devices;

            if (devices != null)
            {
                Console.WriteLine("Found {0} devices", devices.Count);
                devices.ToList().ForEach(device =>
                   {
                       if (device.GatewayConfig != null
                       && device.GatewayConfig.GatewayType != null
                          && device.GatewayConfig.GatewayType.Equals("GATEWAY"))
                       {
                           Console.WriteLine("Id :{0}", device.Id);
                           if (device.Config != null)
                           {
                               Console.WriteLine("Config: {0}", device.Config.ToString());
                           }
                       }
                   }
                );
            }
            else
            {
                Console.WriteLine("Registry has no gateway devices");
            }

            return 0;
        }
        //[END iot_list_gateways]

        //[START iot_bind_device_to_gateway]
        public static object BindDeviceToGateway(string projectId, string cloudRegion,
            string registryName, string deviceId, string gatewayId)
        {
            CreateDevice(projectId, cloudRegion, registryName, deviceId);
            var cloudIot = CreateAuthorizedClient();
            var registryPath = $"projects/{projectId}" +
                $"/locations/{cloudRegion}" +
                $"/registries/{registryName}";
            BindDeviceToGatewayRequest req = new BindDeviceToGatewayRequest
            {
                DeviceId = deviceId,
                GatewayId = gatewayId
            };

            var res = cloudIot
                .Projects
                .Locations
                .Registries
                .BindDeviceToGateway(req, registryPath)
                .Execute();
            Console.WriteLine("Device bound: {0}", res.ToString());

            return 0;
        }
        //[END iot_bind_device_to_gateway]

        //[START iot_unbind_device_from_gateway]
        public static object UnbindDeviceFromGateway(string projectId, string cloudRegion,
            string registryName, string deviceId, string gatewayId)
        {
            var cloudIot = CreateAuthorizedClient();
            var registryPath = $"projects/{projectId}" +
                $"/locations/{cloudRegion}" +
                $"/registries/{registryName}";
            UnbindDeviceFromGatewayRequest req = new UnbindDeviceFromGatewayRequest
            {
                DeviceId = deviceId,
                GatewayId = gatewayId
            };

            var res = cloudIot
                .Projects
                .Locations
                .Registries
                .UnbindDeviceFromGateway(req, registryPath)
                .Execute();
            Console.WriteLine("Device unbound: {0}", deviceId);

            return 0;
        }
        //[END iot_unbind_device_from_gateway]

        //[START iot_list_devices_for_gateway]
        public static object ListDevicesForGateways(string projectId,
         string cloudRegion, string registryName, string gatewayId)
        {
            var cloudIot = CreateAuthorizedClient();
            var gatewayPath = $"projects/{projectId}/locations/{cloudRegion}" +
                $"/registries/{registryName}/devices/{gatewayId}";
            var registryPath = $"projects/{projectId}/locations/{cloudRegion}" +
                $"/registries/{registryName}";
            var req = cloudIot.Projects.Locations.Registries.Devices.List(registryPath);
            req.GatewayListOptionsAssociationsGatewayId = gatewayId;
            var devices = req.Execute().Devices;

            if (devices != null)
            {
                Console.WriteLine("Found {0} devices", devices.Count);
                foreach (var device in devices)
                {
                    Console.WriteLine("ID: {0}", device.Id);
                }
            }
            else
            {
                Console.WriteLine("Gateway has no bound devices.");
            }

            return 0;
        }
        //[END iot_list_devices_for_gateway]

        //[START iot_unbind_all_devices]
        public static object UnbindAllDevices(
            string projectId, string cloudRegion, string registryId)
        {
            var cloudIot = CreateAuthorizedClient();
            // The resource name of the location associated with the key rings.
            var parent = $"projects/{projectId}/locations/{cloudRegion}/registries/{registryId}";
            try
            {
                var devices = cloudIot
                    .Projects
                    .Locations
                    .Registries
                    .Devices
                    .List(parent)
                    .Execute()
                    .Devices;
                Console.WriteLine("Devices: {0}", parent);

                if (devices != null)
                {
                    foreach (var response in devices)
                    {
                        UnbindDeviceFromAllGateways(cloudIot, projectId,
                        cloudRegion, registryId, response.Id);
                    }
                }
                else
                {
                    Console.WriteLine("No bound device found.");
                }
            }
            catch (Google.GoogleApiException e)
            {
                Console.WriteLine(e.Message);
                return e.Error.Code;
            }
            return 0;
        }
        //[END iot_unbind_all_devices]

        public static void UnbindDeviceFromAllGateways(CloudIotService cloudIot, string projectId,
             string cloudRegion, string registryId, string deviceId)
        {
            // The resource name of the location associated with the key rings.
            var parent = $"projects/{projectId}/locations/{cloudRegion}/registries/{registryId}";
            var fullpath = $"projects/{projectId}/locations/{cloudRegion}" +
                $"/registries/{registryId}/devices/{deviceId}";
            try
            {
                var device = cloudIot
                    .Projects
                    .Locations
                    .Registries
                    .Devices
                    .Get(fullpath)
                    .Execute();

                if (device != null)
                {
                    bool isGateway = device.GatewayConfig.GatewayType == "GATEWAY";
                    if (!isGateway)
                    {
                        // get list of gateways this non-gateway device bound to.
                        var req = cloudIot.Projects.Locations.Registries.Devices.List(parent);
                        req.GatewayListOptionsAssociationsDeviceId = device.Id;
                        var gateways = req.Execute().Devices;
                        if (gateways != null)
                        {
                            foreach (var gateway in gateways)
                            {
                                UnbindDeviceFromGatewayRequest unbindReq
                                    = new UnbindDeviceFromGatewayRequest
                                    {
                                        DeviceId = device.Id,
                                        GatewayId = gateway.Id
                                    };
                                try
                                {
                                    cloudIot
                                        .Projects
                                        .Locations
                                        .Registries
                                        .UnbindDeviceFromGateway(unbindReq, parent).Execute();
                                    Console.WriteLine("Unbound device from the gateway {0}",
                                        gateway.Id);
                                }
                                catch (AggregateException e)
                                {
                                    Console.WriteLine("Could not unbind device");
                                    foreach (var ex in e.InnerExceptions)
                                    {
                                        Console.WriteLine(ex.Message);
                                    }
                                }
                            }
                        }
                        else
                        {
                            Console.WriteLine("Could not list the gateways for device {0}",
                                device.Id);
                            return;
                        }
                    }
                }
            }
            catch (Google.GoogleApiException e)
            {
                Console.WriteLine(e.Message);
            }
        }

        //[START iot_clear_registry]
        public static object ClearRegistry(string projectId, string cloudRegion, string registryId)
        {
            var parentName = $"projects/{projectId}/locations/{cloudRegion}";
            var registryName = $"{parentName}/registries/{registryId}";
            var cloudIot = CreateAuthorizedClient();
            string responseRegistry = "";


            // The resource name of the location associated with the key rings.
            var parent = $"projects/{projectId}/locations/{cloudRegion}/registries/{registryId}";
            try
            {
                var devices = cloudIot
                    .Projects
                    .Locations
                    .Registries
                    .Devices
                    .List(parent)
                    .Execute()
                    .Devices;
                Console.WriteLine("Devices: {0}", parent);

                if (devices != null)
                {
                    foreach (var response in devices)
                    {
                        DeleteDevice(projectId, cloudRegion, registryId, response.Id);
                    }
                }
            }
            catch (Google.GoogleApiException e)
            {
                Console.WriteLine(e.Message);
                return e.Error.Code;
            }

            try
            {
                DeleteRegistry(projectId, cloudRegion, registryId);
                Console.WriteLine($"Successfully deleted registry {registryName}");
                Console.WriteLine(responseRegistry);
            }
            catch
            (Google.GoogleApiException e)
            {
                Console.WriteLine("Could not delete registry");
                Console.WriteLine(e.Message);
            }


            return 0;
        }
        //[END iot_clear_registry]

        //[START iot_attach_device]
<<<<<<< HEAD
        public static object AttachDevice(MqttClient client, string deviceId, string auth)
=======
        //[START iot_listen_for_config_messages]
        //[START iot_send_data_from_bound_device]
        public static object AttachDevice(MqttClient client, string deviceId)
>>>>>>> e02dcebf
        {
            var attachTopic = $"/devices/{deviceId}/attach";
            Console.WriteLine("Attaching: {0}", attachTopic);
            var BinaryData = Encoding.UTF8.GetBytes(auth);
            client.Publish(attachTopic, BinaryData, MqttMsgBase.QOS_LEVEL_AT_LEAST_ONCE, true);

            Console.WriteLine("Waiting for device to attach.");
            return 0;
        }
        //[END iot_send_data_from_bound_device]
        //[END iot_listen_for_config_messages]
        //[END iot_attach_device]

        //[START iot_detach_device]
        //[START iot_listen_for_config_messages]
        //[START iot_send_data_from_bound_device]
        public static object DetachDevice(MqttClient client, string deviceId)
        {
            var detachTopic = $"/devices/{deviceId}/detach";
            Console.WriteLine("Detaching: {0}", detachTopic);
            var BinaryData = Encoding.UTF8.GetBytes("{}");
            client.Publish(detachTopic, BinaryData, MqttMsgBase.QOS_LEVEL_AT_LEAST_ONCE, true);
            return 0;
        }
        //[END iot_send_data_from_bound_device]
        //[END iot_listen_for_config_messages]
        //[END iot_detach_device]

        //[START iot_listen_for_config_messages]
        public static object ListenForConfigMessages(string projectId, string cloudRegion,
            string registryId, string deviceId, string gatewayId, int numMessages,
            string privateKeyFile, string algorithm, string caCerts, string mqttBridgeHostname,
            int mqttBridgePort, int jwtExpiresMinutes, int duration)
        {
            var clientId = $"projects/{projectId}/locations/{cloudRegion}/registries/{registryId}" +
                $"/devices/{gatewayId}";
            // Listens for configuration and system error messages on the gateway and
            // bound devices.

            var jwtIatTime = SystemClock.Instance.GetCurrentInstant();
            // Create a duration
            Duration durationExp = Duration.FromMinutes(jwtExpiresMinutes);
            var jwtExpTime = SystemClock.Instance.GetCurrentInstant().Plus(durationExp);
            var pass = "";
            if (algorithm == "RS256")
            {
                pass = CloudIotMqttExample.CreateJwtRsa(projectId, privateKeyFile);
            }
            else if (algorithm == "ES256")
            {
                Console.WriteLine("Currently, we do not support this algorithm.");
                return 0;
            }

            // Use gateway to connect server
            var mqttClient = StartMqtt(mqttBridgeHostname,
                mqttBridgePort,
                projectId,
                cloudRegion,
                registryId,
                gatewayId,
                privateKeyFile,
                caCerts,
                algorithm,
                pass);

<<<<<<< HEAD
            AttachDevice(mqttClient, deviceId, "{}");
=======
            AttachDevice(mqttClient, deviceId);
            System.Threading.Thread.Sleep(2000);
>>>>>>> e02dcebf
            // The topic devices receive configuration updates on.
            string deviceConfigTopic = $"/devices/{deviceId}/config";

            mqttClient.Subscribe(
                new string[] { deviceConfigTopic },
                new byte[] { MqttMsgBase.QOS_LEVEL_AT_LEAST_ONCE }
            );

            // Wait for about a minute for config messages.
            for (int i = 0; i < duration; ++i)
            {
                Console.WriteLine("Listening...");
                var secSinceIssue = SystemClock.Instance.GetCurrentInstant().Minus(jwtIatTime);
                if (secSinceIssue.TotalSeconds > (60 * jwtExpiresMinutes)
                    || !mqttClient.IsConnected)
                {
                    Console.WriteLine("Refreshing token after {0}s", secSinceIssue);
                    jwtIatTime = SystemClock.Instance.GetCurrentInstant();
<<<<<<< HEAD
                    mqttClient = CloudIotMqttExample.GetClient(projectId, cloudRegion,
                        registryId, deviceId, privateKeyFile, algorithm,
                        caCerts, mqttBridgeHostname, mqttBridgePort);
                    mqttClient.Connect(clientId, "unused",
                        CloudIotMqttExample.CreateJwtRsa(projectId, privateKeyFile));
=======
                    // refresh token and reconnect.
                    pass = CloudIotMqttExample.CreateJwtRsa(projectId, privateKeyFile);
                    mqttClient = StartMqtt(mqttBridgeHostname, mqttBridgePort, projectId,
                        cloudRegion, registryId, gatewayId, privateKeyFile,
                        caCerts, algorithm, pass);
>>>>>>> e02dcebf
                }
                System.Threading.Thread.Sleep(1000);
            }

            DetachDevice(mqttClient, deviceId);
            // wait for the device get detached.
            System.Threading.Thread.Sleep(2000);
            mqttClient.Disconnect();
            Console.WriteLine("Finished.");
            return 0;
        }
        //[END iot_listen_for_config_messages]

        //[START iot_send_data_from_bound_device]
        public static object SendDataFromBoundDevice(string projectId, string cloudRegion,
            string registryId, string deviceId, string gatewayId, string privateKeyFile,
            string algorithm, string caCerts, string mqttBridgeHostname, int mqttBridgePort,
            int jwtExpiresMinutes, string messageType, string payload)
        {
            // Publish device events and gateway state.
            string device_topic = $"/devices/{deviceId}/state";
            string gateway_topic = $"/devices/{gatewayId}/state";

            var jwtIatTime = SystemClock.Instance.GetCurrentInstant();
            Duration durationExp = Duration.FromMinutes(jwtExpiresMinutes);
            var jwtExpTime = SystemClock.Instance.GetCurrentInstant().Plus(durationExp);

            // Use gateway to connect to server.
            var password = CloudIotMqttExample.CreateJwtRsa(projectId, privateKeyFile);
            var mqttClient = StartMqtt(mqttBridgeHostname, mqttBridgePort, projectId, cloudRegion,
                registryId, gatewayId, privateKeyFile, caCerts, algorithm, password);

            var clientId = $"projects/{projectId}/locations/{cloudRegion}/registries/{registryId}" +
                $"/devices/{gatewayId}";

            AttachDevice(mqttClient, deviceId, "{}");
            System.Threading.Thread.Sleep(2000);
            // Publish numMsgs messages to the MQTT bridge.
            SendDataFromDevice(mqttClient, deviceId, messageType, payload);

            DetachDevice(mqttClient, deviceId);
            mqttClient.Disconnect();
            return 0;
        }
        //[END iot_send_data_from_bound_device]

        //[START iot_start_mqtt_client]
        //[START iot_listen_for_config_messages]
        //[START iot_send_data_from_bound_device]
        public static MqttClient StartMqtt(string mqttBridgeHostname, int mqttBridgePort,
            string projectId, string cloudRegion, string registryId, string gatewayId,
            string privateKeyFile, string caCert, string algorithm, string pass)
        {
            // Create our MQTT client. The mqttClientId is a unique string that identifies this 
            // device. For Google Cloud IoT Core, it must be in the format below.
            string mqttClientId = $"projects/{projectId}/locations/{cloudRegion}" +
                $"/registries/{registryId}/devices/{gatewayId}";
            MqttClient mqttClient = CloudIotMqttExample.GetClient(projectId, cloudRegion,
                registryId, gatewayId, caCert, mqttBridgeHostname,
                mqttBridgePort);

            double initialConnectIntervalMillis = 0.5;
            double maxConnectIntervalMillis = 6;
            double maxConnectRetryTimeElapsedMillis = 900;
            double intervalMultiplier = 1.5;

            double retryIntervalMs = initialConnectIntervalMillis;
            double totalRetryTimeMs = 0;

            while (!mqttClient.IsConnected && totalRetryTimeMs < maxConnectRetryTimeElapsedMillis)
            {
                try
                {
                    // Connect to the Google MQTT bridge.
                    mqttClient.Connect(mqttClientId, "unused", pass);
                }
                catch (MqttCommunicationException ex)
                {
                    Console.WriteLine("An error occured {0}", ex.InnerException.Message);
                    Console.WriteLine("Retrying in " + retryIntervalMs + " seconds.");

                    System.Threading.Thread.Sleep((int)retryIntervalMs);
                    totalRetryTimeMs += retryIntervalMs;
                    retryIntervalMs *= 1.5;
                    if (retryIntervalMs > maxConnectIntervalMillis)
                    {
                        retryIntervalMs = maxConnectIntervalMillis;
                    }
                }
                catch (MqttClientException ex)
                {
                    Console.WriteLine("Client Exception" + ex.InnerException.Message);

                    System.Threading.Thread.Sleep((int)retryIntervalMs);
                    totalRetryTimeMs += retryIntervalMs;
                    retryIntervalMs *= intervalMultiplier;
                    if (retryIntervalMs > maxConnectIntervalMillis)
                    {
                        retryIntervalMs = maxConnectIntervalMillis;
                    }
                }
            }
            CloudIotMqttExample.SetupMqttTopics(mqttClient, gatewayId);
            return mqttClient;
        }
        //[END iot_send_data_from_bound_device]
        //[END iot_listen_for_config_messages]
        //[END iot_start_mqtt_client]

        //[START iot_send_data_from_device]
        //[START iot_send_data_from_bound_device]
        public static object SendDataFromDevice(MqttClient client, string deviceId,
            string messageType, string data)
        {
            if (!messageType.Equals("events") && !messageType.Equals("state"))
            {
                Console.WriteLine("Invalid message type, must ether be 'state' or events'");
                return 0;
            }
            string dataTopic = $"/devices/{deviceId}/{messageType}";

            // Publish state to gateway topic.
            client.Publish(dataTopic, Encoding.UTF8.GetBytes(data),
                MqttMsgBase.QOS_LEVEL_AT_LEAST_ONCE, true);
            Console.WriteLine("Data sent: {0}", data);

            return 0;
        }
        //[END iot_send_data_from_bound_device]
        //[END iot_send_data_from_device]

        public static int Main(string[] args)
        {
            var verbMap = new VerbMap<object>();
            verbMap
                .Add((CreateRegistryOptions opts) => CreateRegistry(
                    opts.projectId, opts.regionId, opts.registryId, opts.pubsubTopic))
                .Add((DeleteRegistryOptions opts) => DeleteRegistry(
                    opts.projectId, opts.regionId, opts.registryId))
                .Add((GetRegistryOptions opts) => GetRegistry(
                    opts.projectId, opts.regionId, opts.registryId))
                .Add((ListRegistryOptions opts) => ListRegistries(
                    opts.projectId, opts.regionId))
                .Add((CreateDeviceOptions opts) => CreateUnauthDevice(
                    opts.projectId, opts.regionId, opts.registryId, opts.deviceId))
                .Add((CreateEsDeviceOptions opts) => CreateEsDevice(
                    opts.projectId, opts.regionId, opts.registryId, opts.deviceId, opts.certificiatePath))
                .Add((CreateRsaDeviceOptions opts) => CreateRsaDevice(
                    opts.projectId, opts.regionId, opts.registryId, opts.deviceId, opts.certificiatePath))
                .Add((DeleteDeviceOptions opts) => DeleteDevice(
                    opts.projectId, opts.regionId, opts.registryId, opts.deviceId))
                .Add((GetDeviceOptions opts) => GetDevice(
                    opts.projectId, opts.regionId, opts.registryId, opts.deviceId))
                .Add((GetDeviceConfigsOptions opts) => GetDeviceConfigurations(
                    opts.projectId, opts.regionId, opts.registryId, opts.deviceId))
                .Add((GetIamPolicyOptions opts) => GetIamPolicy(
                    opts.projectId, opts.regionId, opts.registryId))
                .Add((ListDevicesOptions opts) => ListDevices(
                    opts.projectId, opts.regionId, opts.registryId))
                .Add((PatchEsDeviceOptions opts) => PatchEsDevice(
                    opts.projectId, opts.regionId, opts.registryId, opts.deviceId, opts.certificiatePath))
                .Add((PatchRsaDeviceOptions opts) => PatchRsaDevice(
                    opts.projectId, opts.regionId, opts.registryId, opts.deviceId, opts.certificiatePath))
                .Add((SetDeviceConfigOptions opts) => SetDeviceConfig(
                    opts.projectId, opts.regionId, opts.registryId, opts.deviceId, opts.data))
                .Add((SetIamPolicyOptions opts) => SetIamPolicy(
                    opts.projectId, opts.regionId, opts.registryId, opts.role, opts.member))
                .Add((SendCommandOptions opts) => SendCommand(
                    opts.deviceId, opts.projectId, opts.regionId, opts.registryId, opts.command))
                .Add((CreateGatewayOptions opts) => CreateGateway(
                    opts.projectId, opts.regionId, opts.registryId, opts.gatewayId,
                    opts.publicKeyFile, opts.algorithm))
                .Add((ListGatewaysOptions opts) => ListGateways(
                    opts.projectId, opts.regionId, opts.registryId))
                .Add((ListDevicesForGatewayOptions opts) => ListDevicesForGateways(
                    opts.projectId, opts.regionId, opts.registryId, opts.gatewayId))
                .Add((BindDeviceToGatewayOptions opts) => BindDeviceToGateway(
                    opts.projectId, opts.regionId, opts.registryId, opts.deviceId, opts.gatewayId))
                .Add((UnbindDeviceFromGatewayOptions opts) => UnbindDeviceFromGateway(
                    opts.projectId, opts.regionId, opts.registryId, opts.deviceId, opts.gatewayId))
                .Add((ClearRegistryOptions opts) => ClearRegistry(opts.projectId, opts.regionId,
                    opts.registryId))
                .Add((UnbindAllDevicesOptions opts) => UnbindAllDevices(opts.projectId,
                    opts.regionId, opts.registryId))
                .Add((ListenForConfigMessagesOptions opts) => ListenForConfigMessages(
                    opts.projectId, opts.regionId, opts.registryId, opts.deviceId, opts.gatewayId,
                    opts.numMsgs, opts.privateKeyPath, opts.algorithm, opts.ca_certs,
                    "mqtt.googleapis.com", 8883, opts.jwtExpTime, opts.listenTime))
                .Add((SendDataFromBoundDeviceOptions opts) => SendDataFromBoundDevice(
                    opts.projectId, opts.regionId, opts.registryId, opts.deviceId, opts.gatewayId,
                    opts.privateKeyPath, opts.algorithm, opts.ca_certs, "mqtt.googleapis.com",
                    8883, opts.jwtExpTime, opts.messageType, opts.data))
                .NotParsedFunc = (err) => 1;
            return (int)verbMap.Run(args);
        }
    }
}<|MERGE_RESOLUTION|>--- conflicted
+++ resolved
@@ -1492,13 +1492,10 @@
         //[END iot_clear_registry]
 
         //[START iot_attach_device]
-<<<<<<< HEAD
-        public static object AttachDevice(MqttClient client, string deviceId, string auth)
-=======
+
         //[START iot_listen_for_config_messages]
         //[START iot_send_data_from_bound_device]
-        public static object AttachDevice(MqttClient client, string deviceId)
->>>>>>> e02dcebf
+        public static object AttachDevice(MqttClient client, string deviceId, string auth)
         {
             var attachTopic = $"/devices/{deviceId}/attach";
             Console.WriteLine("Attaching: {0}", attachTopic);
@@ -1565,12 +1562,7 @@
                 algorithm,
                 pass);
 
-<<<<<<< HEAD
             AttachDevice(mqttClient, deviceId, "{}");
-=======
-            AttachDevice(mqttClient, deviceId);
-            System.Threading.Thread.Sleep(2000);
->>>>>>> e02dcebf
             // The topic devices receive configuration updates on.
             string deviceConfigTopic = $"/devices/{deviceId}/config";
 
@@ -1589,19 +1581,11 @@
                 {
                     Console.WriteLine("Refreshing token after {0}s", secSinceIssue);
                     jwtIatTime = SystemClock.Instance.GetCurrentInstant();
-<<<<<<< HEAD
-                    mqttClient = CloudIotMqttExample.GetClient(projectId, cloudRegion,
-                        registryId, deviceId, privateKeyFile, algorithm,
-                        caCerts, mqttBridgeHostname, mqttBridgePort);
-                    mqttClient.Connect(clientId, "unused",
-                        CloudIotMqttExample.CreateJwtRsa(projectId, privateKeyFile));
-=======
                     // refresh token and reconnect.
                     pass = CloudIotMqttExample.CreateJwtRsa(projectId, privateKeyFile);
                     mqttClient = StartMqtt(mqttBridgeHostname, mqttBridgePort, projectId,
                         cloudRegion, registryId, gatewayId, privateKeyFile,
                         caCerts, algorithm, pass);
->>>>>>> e02dcebf
                 }
                 System.Threading.Thread.Sleep(1000);
             }

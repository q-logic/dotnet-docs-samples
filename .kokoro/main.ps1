--- conflicted
+++ resolved
@@ -1,43 +1,39 @@
-# Copyright(c) 2017 Google Inc.
-#
-# Licensed under the Apache License, Version 2.0 (the "License"); you may not
-# use this file except in compliance with the License. You may obtain a copy of
-# the License at
-#
-# http://www.apache.org/licenses/LICENSE-2.0
-#
-# Unless required by applicable law or agreed to in writing, software
-# distributed under the License is distributed on an "AS IS" BASIS, WITHOUT
-# WARRANTIES OR CONDITIONS OF ANY KIND, either express or implied. See the
-# License for the specific language governing permissions and limitations under
-# the License.
-
-# Load secrets from the files downloaded from google cloud storage.
-Get-ChildItem $env:KOKORO_GFILE_DIR
-& "$env:KOKORO_GFILE_DIR/secrets.ps1"
-$env:GOOGLE_APPLICATION_CREDENTIALS="$env:KOKORO_GFILE_DIR/silver-python2-01aab03dac88.json"
-
-Push-Location
-try {
-    # Import BuildTools.psm1
-    $private:invocation = (Get-Variable MyInvocation -Scope 0).Value
-    Set-Location (Join-Path (Split-Path $invocation.MyCommand.Path) ..)
-    Import-Module  .\BuildTools.psm1 -DisableNameChecking
-
-    # The list of directories with runTests that have been ported to dotnet core.
-    $dirs = @('appengine', 'auth', 'datastore', 'kms', 'language', 'monitoring', 
-<<<<<<< HEAD
-      'pubsub', 'speech', 'translate', 'video', 'vision')
-=======
-      'pubsub', 'speech', 'storage', 'translate', 'video')
->>>>>>> dc73a3c3
-
-    # Find all the runTest scripts.
-    $scripts = Get-ChildItem -Path $dirs -Filter *runTest*.ps* -Recurse
-    $scripts.VersionInfo.FileName `
-        | Sort-Object -Descending -Property {Get-GitTimeStampForScript $_} `
-        | Run-TestScripts -TimeoutSeconds 600
-} finally {
-    Pop-Location
-}
-
+# Copyright(c) 2017 Google Inc.
+#
+# Licensed under the Apache License, Version 2.0 (the "License"); you may not
+# use this file except in compliance with the License. You may obtain a copy of
+# the License at
+#
+# http://www.apache.org/licenses/LICENSE-2.0
+#
+# Unless required by applicable law or agreed to in writing, software
+# distributed under the License is distributed on an "AS IS" BASIS, WITHOUT
+# WARRANTIES OR CONDITIONS OF ANY KIND, either express or implied. See the
+# License for the specific language governing permissions and limitations under
+# the License.
+
+# Load secrets from the files downloaded from google cloud storage.
+Get-ChildItem $env:KOKORO_GFILE_DIR
+& "$env:KOKORO_GFILE_DIR/secrets.ps1"
+$env:GOOGLE_APPLICATION_CREDENTIALS="$env:KOKORO_GFILE_DIR/silver-python2-01aab03dac88.json"
+
+Push-Location
+try {
+    # Import BuildTools.psm1
+    $private:invocation = (Get-Variable MyInvocation -Scope 0).Value
+    Set-Location (Join-Path (Split-Path $invocation.MyCommand.Path) ..)
+    Import-Module  .\BuildTools.psm1 -DisableNameChecking
+
+    # The list of directories with runTests that have been ported to dotnet core.
+    $dirs = @('appengine', 'auth', 'datastore', 'kms', 'language', 'monitoring', 
+      'pubsub', 'speech', 'storage', 'translate', 'video', 'vision')
+
+    # Find all the runTest scripts.
+    $scripts = Get-ChildItem -Path $dirs -Filter *runTest*.ps* -Recurse
+    $scripts.VersionInfo.FileName `
+        | Sort-Object -Descending -Property {Get-GitTimeStampForScript $_} `
+        | Run-TestScripts -TimeoutSeconds 600
+} finally {
+    Pop-Location
+}
+